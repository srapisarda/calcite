--- conflicted
+++ resolved
@@ -16,8 +16,6 @@
  */
 package org.apache.calcite.adapter.csv;
 
-import org.apache.calcite.schema.Statistic;
-import org.apache.calcite.schema.Statistics;
 import org.apache.calcite.schema.Table;
 import org.apache.calcite.schema.impl.AbstractSchema;
 import org.apache.calcite.util.Source;
@@ -26,11 +24,6 @@
 import com.google.common.collect.ImmutableMap;
 
 import java.io.File;
-<<<<<<< HEAD
-import java.io.FilenameFilter;
-import java.util.List;
-=======
->>>>>>> 08dfd170
 import java.util.Map;
 
 /**
@@ -49,7 +42,7 @@
    * @param flavor     Whether to instantiate flavor tables that undergo
    *                   query optimization
    */
-  public CsvSchema(File directoryFile, CsvTable.Flavor flavor, List<Statistic> tableStatistics) {
+  public CsvSchema(File directoryFile, CsvTable.Flavor flavor) {
     super();
     this.directoryFile = directoryFile;
     this.flavor = flavor;
@@ -119,11 +112,7 @@
     case SCANNABLE:
       return new CsvScannableTable(source, null);
     case FILTERABLE:
-<<<<<<< HEAD
-      return new CsvFilterableTable(file, null, Statistics.UNKNOWN);
-=======
       return new CsvFilterableTable(source, null);
->>>>>>> 08dfd170
     default:
       throw new AssertionError("Unknown flavor " + this.flavor);
     }
