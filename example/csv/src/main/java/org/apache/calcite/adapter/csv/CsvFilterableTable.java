/*
 * Licensed to the Apache Software Foundation (ASF) under one or more
 * contributor license agreements.  See the NOTICE file distributed with
 * this work for additional information regarding copyright ownership.
 * The ASF licenses this file to you under the Apache License, Version 2.0
 * (the "License"); you may not use this file except in compliance with
 * the License.  You may obtain a copy of the License at
 *
 * http://www.apache.org/licenses/LICENSE-2.0
 *
 * Unless required by applicable law or agreed to in writing, software
 * distributed under the License is distributed on an "AS IS" BASIS,
 * WITHOUT WARRANTIES OR CONDITIONS OF ANY KIND, either express or implied.
 * See the License for the specific language governing permissions and
 * limitations under the License.
 */
package org.apache.calcite.adapter.csv;

import org.apache.calcite.DataContext;
import org.apache.calcite.linq4j.AbstractEnumerable;
import org.apache.calcite.linq4j.Enumerable;
import org.apache.calcite.linq4j.Enumerator;
import org.apache.calcite.rel.type.RelProtoDataType;
import org.apache.calcite.rex.RexCall;
import org.apache.calcite.rex.RexInputRef;
import org.apache.calcite.rex.RexLiteral;
import org.apache.calcite.rex.RexNode;
import org.apache.calcite.schema.FilterableTable;
import org.apache.calcite.schema.Statistic;
import org.apache.calcite.sql.SqlKind;
import org.apache.calcite.util.Source;

import java.util.List;
import java.util.concurrent.atomic.AtomicBoolean;

/**
 * Table based on a CSV file that can implement simple filtering.
 *
 * <p>It implements the {@link FilterableTable} interface, so Calcite gets
 * data by calling the {@link #scan(DataContext, List)} method.
 */
public class CsvFilterableTable extends CsvTable
    implements FilterableTable {
  /** Creates a CsvFilterableTable. */
<<<<<<< HEAD
  CsvFilterableTable(File file, RelProtoDataType protoRowType, Statistic statistic) {
    super(file, protoRowType, statistic);
=======
  public CsvFilterableTable(Source source, RelProtoDataType protoRowType) {
    super(source, protoRowType);
>>>>>>> 08dfd170
  }

  public String toString() {
    return "CsvFilterableTable";
  }

  public Enumerable<Object[]> scan(DataContext root, List<RexNode> filters) {
    final String[] filterValues = new String[fieldTypes.size()];
    filters.removeIf(filter -> addFilter(filter, filterValues));
    final int[] fields = CsvEnumerator.identityList(fieldTypes.size());
    final AtomicBoolean cancelFlag = DataContext.Variable.CANCEL_FLAG.get(root);
    return new AbstractEnumerable<Object[]>() {
      public Enumerator<Object[]> enumerator() {
        return new CsvEnumerator<>(source, cancelFlag, false, filterValues,
            new CsvEnumerator.ArrayRowConverter(fieldTypes, fields));
      }
    };
  }

  private boolean addFilter(RexNode filter, Object[] filterValues) {
    if (filter.isA(SqlKind.AND)) {
        // We cannot refine(remove) the operands of AND,
        // it will cause o.a.c.i.TableScanNode.createFilterable filters check failed.
      ((RexCall) filter).getOperands().forEach(subFilter -> addFilter(subFilter, filterValues));
    } else if (filter.isA(SqlKind.EQUALS)) {
      final RexCall call = (RexCall) filter;
      RexNode left = call.getOperands().get(0);
      if (left.isA(SqlKind.CAST)) {
        left = ((RexCall) left).operands.get(0);
      }
      final RexNode right = call.getOperands().get(1);
      if (left instanceof RexInputRef
          && right instanceof RexLiteral) {
        final int index = ((RexInputRef) left).getIndex();
        if (filterValues[index] == null) {
          filterValues[index] = ((RexLiteral) right).getValue2().toString();
          return true;
        }
      }
    }
    return false;
  }
}

// End CsvFilterableTable.java<|MERGE_RESOLUTION|>--- conflicted
+++ resolved
@@ -42,13 +42,8 @@
 public class CsvFilterableTable extends CsvTable
     implements FilterableTable {
   /** Creates a CsvFilterableTable. */
-<<<<<<< HEAD
   CsvFilterableTable(File file, RelProtoDataType protoRowType, Statistic statistic) {
     super(file, protoRowType, statistic);
-=======
-  public CsvFilterableTable(Source source, RelProtoDataType protoRowType) {
-    super(source, protoRowType);
->>>>>>> 08dfd170
   }
 
   public String toString() {
