--- conflicted
+++ resolved
@@ -21,7 +21,6 @@
 import org.apache.calcite.rel.type.RelDataTypeFactory;
 import org.apache.calcite.rel.type.RelProtoDataType;
 import org.apache.calcite.schema.Statistic;
-import org.apache.calcite.schema.Statistics;
 import org.apache.calcite.schema.impl.AbstractTable;
 import org.apache.calcite.util.Source;
 
@@ -32,32 +31,22 @@
  * Base class for table that reads CSV files.
  */
 public abstract class CsvTable extends AbstractTable {
-<<<<<<< HEAD
-  protected final File file;
-  private final RelProtoDataType protoRowType;
-  private final Statistic statistic;
+  protected final Source source;
+  protected final RelProtoDataType protoRowType;
+  protected final Statistic statistic;
   protected List<CsvFieldType> fieldTypes;
 
-  /** Creates a CsvAbstractTable. */
-  CsvTable(File file, RelProtoDataType protoRowType, Statistic statistic) {
-    this.file = file;
-=======
-  protected final Source source;
-  protected final RelProtoDataType protoRowType;
-  protected List<CsvFieldType> fieldTypes;
-
-  /** Creates a CsvTable. */
-  CsvTable(Source source, RelProtoDataType protoRowType) {
+  /** Creates a CsvTable with statistic. */
+  CsvTable(Source source, RelProtoDataType protoRowType, Statistic statistic) {
     this.source = source;
->>>>>>> 08dfd170
     this.protoRowType = protoRowType;
     this.statistic = statistic;
   }
 
-  CsvTable(File file, RelProtoDataType protoRowType) {
-    this(file, protoRowType, Statistics.UNKNOWN);
+  /** Creates a CsvTable. */
+  CsvTable(Source source, RelProtoDataType protoRowType) {
+    this(source, protoRowType, null);
   }
-
 
   public RelDataType getRowType(RelDataTypeFactory typeFactory) {
     if (protoRowType != null) {
